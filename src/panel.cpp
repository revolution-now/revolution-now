--- conflicted
+++ resolved
@@ -20,17 +20,10 @@
 #include "screen.hpp"
 #include "views.hpp"
 
-<<<<<<< HEAD
 // ss
 #include "ss/players.hpp"
 #include "ss/ref.hpp"
 #include "ss/turn.hpp"
-=======
-// game-state
-#include "gs/land-view.hpp"
-#include "gs/players.hpp"
-#include "gs/turn.hpp"
->>>>>>> 95134779
 
 // refl
 #include "refl/to-str.hpp"
