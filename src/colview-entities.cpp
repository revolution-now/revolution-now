--- conflicted
+++ resolved
@@ -24,22 +24,16 @@
 #include "gui.hpp"
 #include "land-production.hpp"
 #include "logger.hpp"
-<<<<<<< HEAD
 #include "map-updater.hpp"
-=======
 #include "missionary.hpp"
->>>>>>> 95134779
 #include "on-map.hpp"
 #include "plow.hpp"
 #include "production.hpp"
 #include "render.hpp"
 #include "road.hpp"
 #include "screen.hpp"
-<<<<<<< HEAD
 #include "text.hpp"
 #include "ts.hpp"
-=======
->>>>>>> 95134779
 #include "ustate.hpp"
 #include "views.hpp"
 #include "window.hpp"
@@ -142,28 +136,7 @@
       } );
 }
 
-<<<<<<< HEAD
-e_tile tile_for_outdoor_job( e_outdoor_job job ) {
-  switch( job ) {
-    case e_outdoor_job::food: return e_tile::commodity_food;
-    case e_outdoor_job::fish: return e_tile::product_fish;
-    case e_outdoor_job::sugar: return e_tile::commodity_sugar;
-    case e_outdoor_job::tobacco:
-      return e_tile::commodity_tobacco;
-    case e_outdoor_job::cotton: return e_tile::commodity_cotton;
-    case e_outdoor_job::fur: return e_tile::commodity_fur;
-    case e_outdoor_job::lumber: return e_tile::commodity_lumber;
-    case e_outdoor_job::ore: return e_tile::commodity_ore;
-    case e_outdoor_job::silver: return e_tile::commodity_silver;
-  }
-}
-
 maybe<string> check_abandon( Colony const& colony ) {
-=======
-maybe<string> check_abandon() {
-  ColoniesState& colonies_state = GameState::colonies();
-  Colony& colony = colonies_state.colony_for( colony_id() );
->>>>>>> 95134779
   if( colony_population( colony ) == 1 )
     return "This action would abandon the colony, which is not "
            "yet supported.";
@@ -574,18 +547,12 @@
     switch( o.to_enum() ) {
       using namespace ColViewObject;
       case e::unit: {
-<<<<<<< HEAD
         UnitId id = o.get<ColViewObject::unit>().id;
-        if( !unit.cargo().fits_somewhere( ss_.units,
-=======
-        UnitId      id = o.get<ColViewObject::unit>().id;
-        UnitsState& units_state = GameState::units();
         // Note that we allow wagon trains to recieve units at
         // this stage as long as they theoretically fit. In the
         // next stage we will reject that and present a message
         // to the user.
-        if( !unit.cargo().fits_somewhere( units_state,
->>>>>>> 95134779
+        if( !unit.cargo().fits_somewhere( ss_.units,
                                           Cargo::unit{ id } ) )
           return nothing;
         return o;
@@ -1130,16 +1097,12 @@
         .options = {
             { .key = "orders", .display_name = "Change Orders" },
             { .key = "strip", .display_name = "Strip Unit" } } };
-<<<<<<< HEAD
-    string mode = co_await ts_.gui.choice( config );
-=======
     if( can_bless_missionaries( colony() ) &&
         unit_can_be_blessed( unit.type_obj() ) )
       config.options.push_back(
           { .key          = "missionary",
             .display_name = "Bless as Missionary" } );
-    string mode = co_await gui_.choice( config );
->>>>>>> 95134779
+    string mode = co_await ts_.gui.choice( config );
     if( mode == "orders" ) {
       ChoiceConfig config{
           .msg     = "Change unit orders to:",
@@ -1169,13 +1132,10 @@
       if( unit.orders() == e_unit_orders::road ||
           unit.orders() == e_unit_orders::plow )
         unit.clear_orders();
-<<<<<<< HEAD
-      strip_unit_commodities( unit, colony_ );
-=======
       strip_unit_to_base_type( unit, colony() );
     } else if( mode == "missionary" ) {
+      // TODO: play blessing tune.
       bless_as_missionary( colony(), unit );
->>>>>>> 95134779
     }
   }
 
@@ -1270,386 +1230,6 @@
   Delta size_;
 };
 
-<<<<<<< HEAD
-class LandView : public ui::View,
-                 public ColonySubView,
-                 public IColViewDragSource,
-                 public IColViewDragSink,
-                 public IColViewDragSinkCheck {
- public:
-  enum class e_render_mode {
-    // Three tiles by three tiles, with unscaled tiles and
-    // colonists on the land files.
-    _3x3,
-    // Land is 3x3 with unscaled tiles, and there is a one-tile
-    // wood border around it where colonists stay.
-    _5x5,
-    // Land is 3x3 tiles by each tile is scaled by a factor of
-    // two to easily fit both colonists and commodities inline.
-    _6x6
-  };
-
-  static unique_ptr<LandView> create( SS& ss, TS& ts,
-                                      Colony&       colony,
-                                      Player const& player,
-                                      e_render_mode mode ) {
-    return make_unique<LandView>( ss, ts, colony, player, mode );
-  }
-
-  LandView( SS& ss, TS& ts, Colony& colony, Player const& player,
-            e_render_mode mode )
-    : ColonySubView( ss, ts, colony ),
-      player_( player ),
-      mode_( mode ) {}
-
-  static Delta size_needed( e_render_mode mode ) {
-    int side_length_in_squares = 3;
-    switch( mode ) {
-      case e_render_mode::_3x3:
-        side_length_in_squares = 3;
-        break;
-      case e_render_mode::_5x5:
-        side_length_in_squares = 5;
-        break;
-      case e_render_mode::_6x6:
-        side_length_in_squares = 6;
-        break;
-    }
-    return Delta{ .w = 32, .h = 32 } *
-           Delta{ .w = side_length_in_squares,
-                  .h = side_length_in_squares };
-  }
-
-  maybe<e_direction> direction_under_cursor(
-      Coord coord ) const {
-    switch( mode_ ) {
-      case e_render_mode::_3x3:
-        return Coord{ .x = 1, .y = 1 }.direction_to(
-            coord / g_tile_delta );
-      case e_render_mode::_5x5: {
-        // TODO: this will probably have to be made more sophis-
-        // ticated.
-        Coord shifted = coord - g_tile_delta;
-        if( shifted.x < 0 || shifted.y < 0 ) return nothing;
-        return Coord{ .x = 1, .y = 1 }.direction_to(
-            shifted / g_tile_delta );
-      }
-      case e_render_mode::_6x6:
-        return Coord{ .x = 1, .y = 1 }.direction_to(
-            coord / ( g_tile_delta * Delta{ .w = 2, .h = 2 } ) );
-    }
-  }
-
-  // Gets the bounding rectangle for the unit position on the
-  // given square (whether there actually is a unit there or
-  // not).
-  Rect rect_for_unit( e_direction d ) const {
-    switch( mode_ ) {
-      case e_render_mode::_3x3:
-        return Rect::from(
-            Coord{ .x = 1, .y = 1 }.moved( d ) * g_tile_delta,
-            g_tile_delta );
-      case e_render_mode::_5x5: {
-        NOT_IMPLEMENTED;
-      }
-      case e_render_mode::_6x6:
-        return Rect::from(
-            Coord{ .x = 1, .y = 1 }.moved( d ) * g_tile_delta *
-                    Delta{ .w = 2, .h = 2 } +
-                ( g_tile_delta / Delta{ .w = 2, .h = 2 } ),
-            g_tile_delta );
-    }
-  }
-
-  maybe<UnitId> unit_for_direction( e_direction d ) const {
-    Colony& colony = ss_.colonies.colony_for( colony_.id );
-    return colony.outdoor_jobs[d].member(
-        &OutdoorUnit::unit_id );
-  }
-
-  maybe<e_outdoor_job> job_for_direction( e_direction d ) const {
-    Colony& colony = ss_.colonies.colony_for( colony_.id );
-    return colony.outdoor_jobs[d].member( &OutdoorUnit::job );
-  }
-
-  maybe<UnitId> unit_under_cursor( Coord where ) const {
-    UNWRAP_RETURN( d, direction_under_cursor( where ) );
-    return unit_for_direction( d );
-  }
-
-  Delta delta() const override { return size_needed( mode_ ); }
-
-  maybe<e_colview_entity> entity() const override {
-    return e_colview_entity::land;
-  }
-
-  ui::View&       view() noexcept override { return *this; }
-  ui::View const& view() const noexcept override {
-    return *this;
-  }
-
-  // Implement AwaitView.
-  wait<> perform_click(
-      input::mouse_button_event_t const& event ) override {
-    CHECK( event.pos.is_inside( rect( {} ) ) );
-    maybe<UnitId> unit_id = unit_under_cursor( event.pos );
-    if( !unit_id.has_value() ) co_return;
-
-    EnumChoiceConfig     config{ .msg = "Select Occupation",
-                                 .choice_required = false };
-    maybe<e_outdoor_job> new_job = co_await ts_.gui.enum_choice(
-        config, config_colony.outdoors.job_names );
-    if( !new_job.has_value() ) co_return;
-    Colony& colony = ss_.colonies.colony_for( colony_.id );
-    change_unit_outdoor_job( colony, *unit_id, *new_job );
-    update_production( ss_, player_, colony_ );
-  }
-
-  maybe<ColViewObject_t> can_receive(
-      ColViewObject_t const& o, e_colview_entity,
-      Coord const&           where ) const override {
-    // Verify that the dragged object is a unit.
-    maybe<UnitId> unit_id =
-        o.get_if<ColViewObject::unit>().member(
-            &ColViewObject::unit::id );
-    if( !unit_id.has_value() ) return nothing;
-    // Check if the unit is a human.
-    Unit const& unit = ss_.units.unit_for( *unit_id );
-    if( !unit.is_human() ) return nothing;
-    // Check if there is a land square under the cursor that is
-    // not the center.
-    maybe<e_direction> d = direction_under_cursor( where );
-    if( !d.has_value() ) return nothing;
-    // Check if this is the same unit currently being dragged, if
-    // so we'll allow it.
-    if( dragging_.has_value() && d == dragging_->d ) return o;
-    // Check if there is already a unit on the square.
-    if( unit_under_cursor( where ).has_value() ) return nothing;
-    // Note that we don't check for water/docks here; that is
-    // done in the check function.
-
-    // We're good to go.
-    return o;
-  }
-
-  wait<base::valid_or<IColViewDragSinkCheck::Rejection>> check(
-      ColViewObject_t const&, e_colview_entity,
-      Coord const where ) const override {
-    Colony const& colony = ss_.colonies.colony_for( colony_.id );
-    TerrainState const& terrain_state = ss_.terrain;
-    maybe<e_direction>  d = direction_under_cursor( where );
-    CHECK( d );
-    MapSquare const& square =
-        terrain_state.square_at( colony.location.moved( *d ) );
-
-    if( is_water( square ) &&
-        !colony_has_building_level(
-            colony, e_colony_building::docks ) ) {
-      co_return IColViewDragSinkCheck::Rejection{
-          .reason =
-              "We must build @[H]docks@[] in this colony in "
-              "order to work on sea squares." };
-    }
-
-    if( square.lost_city_rumor ) {
-      co_return IColViewDragSinkCheck::Rejection{
-          .reason =
-              "We must explore this Lost City Rumor before we "
-              "can work this square." };
-    }
-
-    co_return base::valid;
-  }
-
-  ColonyJob_t make_job_for_square( e_direction d ) const {
-    // The original game seems to always choose food.
-    return ColonyJob::outdoor{ .direction = d,
-                               .job = e_outdoor_job::food };
-  }
-
-  void drop( ColViewObject_t const& o,
-             Coord const&           where ) override {
-    UNWRAP_CHECK( unit_id,
-                  o.get_if<ColViewObject::unit>().member(
-                      &ColViewObject::unit::id ) );
-    Colony& colony = ss_.colonies.colony_for( colony_.id );
-    UNWRAP_CHECK( d, direction_under_cursor( where ) );
-    ColonyJob_t job = make_job_for_square( d );
-    if( dragging_.has_value() ) {
-      // The unit being dragged is coming from another square on
-      // the land view, so keep its job the same.
-      job = ColonyJob::outdoor{ .direction = d,
-                                .job       = dragging_->job };
-    }
-    move_unit_to_colony( ss_.units, colony, unit_id, job );
-    CHECK_HAS_VALUE( colony.validate() );
-  }
-
-  maybe<ColViewObjectWithBounds> object_here(
-      Coord const& where ) const override {
-    UNWRAP_RETURN( unit_id, unit_under_cursor( where ) );
-    UNWRAP_RETURN( d, direction_under_cursor( where ) );
-    return ColViewObjectWithBounds{
-        .obj    = ColViewObject::unit{ .id = unit_id },
-        .bounds = rect_for_unit( d ) };
-  }
-
-  struct Draggable {
-    e_direction   d   = {};
-    e_outdoor_job job = {};
-  };
-
-  bool try_drag( ColViewObject_t const&,
-                 Coord const& where ) override {
-    UNWRAP_CHECK( d, direction_under_cursor( where ) );
-    UNWRAP_CHECK( job, job_for_direction( d ) );
-    dragging_ = Draggable{ .d = d, .job = job };
-    return true;
-  }
-
-  void cancel_drag() override { dragging_ = nothing; }
-
-  void disown_dragged_object() override {
-    UNWRAP_CHECK( draggable, dragging_ );
-    UNWRAP_CHECK( unit_id, unit_for_direction( draggable.d ) );
-    Colony& colony = ss_.colonies.colony_for( colony_.id );
-    remove_unit_from_colony( ss_.units, colony, unit_id );
-  }
-
-  void draw_land_3x3( rr::Renderer& renderer,
-                      Coord         coord ) const {
-    SCOPED_RENDERER_MOD_ADD( painter_mods.repos.translation,
-                             coord.distance_from_origin() );
-
-    TerrainState const& terrain_state = ss_.terrain;
-    // FIXME: Should not be duplicating land-view rendering code
-    // here.
-    rr::Painter painter = renderer.painter();
-    auto const& colony  = ss_.colonies.colony_for( colony_.id );
-    Coord       world_square = colony.location;
-    // Render terrain.
-    for( auto local_coord :
-         Rect{ .x = 0, .y = 0, .w = 3, .h = 3 } ) {
-      auto render_square = world_square +
-                           local_coord.distance_from_origin() -
-                           Delta{ .w = 1, .h = 1 };
-      render_terrain_square(
-          terrain_state, renderer, local_coord * g_tile_delta,
-          render_square, TerrainRenderOptions{} );
-    }
-    // Render irrigation.
-    for( auto local_coord :
-         Rect{ .x = 0, .y = 0, .w = 3, .h = 3 } ) {
-      auto render_square = world_square +
-                           local_coord.distance_from_origin() -
-                           Delta{ .w = 1, .h = 1 };
-      render_plow_if_present( painter,
-                              local_coord * g_tile_delta,
-                              terrain_state, render_square );
-    }
-    // Render roads.
-    for( auto local_coord :
-         Rect{ .x = 0, .y = 0, .w = 3, .h = 3 } ) {
-      auto render_square = world_square +
-                           local_coord.distance_from_origin() -
-                           Delta{ .w = 1, .h = 1 };
-      render_road_if_present( painter,
-                              local_coord * g_tile_delta,
-                              terrain_state, render_square );
-    }
-    // Render colonies.
-    for( auto local_coord :
-         Rect{ .x = 0, .y = 0, .w = 3, .h = 3 } ) {
-      auto render_square = world_square +
-                           local_coord.distance_from_origin() -
-                           Delta{ .w = 1, .h = 1 };
-      auto maybe_col_id = colony_from_coord( render_square );
-      if( !maybe_col_id ) continue;
-      render_colony(
-          painter,
-          local_coord * g_tile_delta - Delta{ .w = 6, .h = 6 },
-          *maybe_col_id );
-    }
-  }
-
-  void draw_land_6x6( rr::Renderer& renderer,
-                      Coord         coord ) const {
-    {
-      SCOPED_RENDERER_MOD_MUL( painter_mods.repos.scale, 2.0 );
-      draw_land_3x3( renderer, coord );
-    }
-    // Further drawing should not be scaled.
-
-    // Render units.
-    rr::Painter   painter = renderer.painter();
-    Colony const& colony = ss_.colonies.colony_for( colony_.id );
-    Coord const   center = Coord{ .x = 1, .y = 1 };
-
-    for( auto const& [direction, outdoor_unit] :
-         colony.outdoor_jobs ) {
-      if( !outdoor_unit.has_value() ) continue;
-      if( dragging_.has_value() && dragging_->d == direction )
-        continue;
-      Coord const square_coord =
-          coord + ( center.moved( direction ) * g_tile_delta *
-                    Delta{ .w = 2, .h = 2 } )
-                      .distance_from_origin();
-      Coord const unit_coord =
-          square_coord +
-          ( g_tile_delta / Delta{ .w = 2, .h = 2 } );
-      UnitId const unit_id = outdoor_unit->unit_id;
-      Unit const&  unit    = ss_.units.unit_for( unit_id );
-      UnitTypeAttributes const& desc = unit_attr( unit.type() );
-      render_unit_type(
-          painter, unit_coord, desc.type,
-          UnitRenderOptions{ .shadow = UnitShadow{} } );
-      e_outdoor_job const job    = outdoor_unit->job;
-      e_tile const product_tile  = tile_for_outdoor_job( job );
-      Coord const  product_coord = square_coord;
-      render_sprite( painter, product_coord, product_tile );
-      Delta const product_tile_size =
-          sprite_size( product_tile );
-      SquareProduction const& production =
-          colview_production().land_production[direction];
-      int const    quantity = production.quantity;
-      string const q_str    = fmt::format( "x {}", quantity );
-      Coord const  text_coord =
-          product_coord + Delta{ .w = product_tile_size.w };
-      render_text_markup(
-          renderer, text_coord, {},
-          TextMarkupInfo{
-              .shadowed_text_color   = gfx::pixel::white(),
-              .shadowed_shadow_color = gfx::pixel::black() },
-          fmt::format( "@[S]{}@[]", q_str ) );
-    }
-  }
-
-  void draw( rr::Renderer& renderer,
-             Coord         coord ) const override {
-    rr::Painter painter = renderer.painter();
-    switch( mode_ ) {
-      case e_render_mode::_3x3:
-        draw_land_3x3( renderer, coord );
-        break;
-      case e_render_mode::_5x5:
-        painter.draw_solid_rect( rect( coord ),
-                                 gfx::pixel::wood() );
-        draw_land_3x3( renderer, coord + g_tile_delta );
-        break;
-      case e_render_mode::_6x6:
-        draw_land_6x6( renderer, coord );
-        break;
-    }
-  }
-
- private:
-  Player const&    player_;
-  e_render_mode    mode_;
-  maybe<Draggable> dragging_;
-};
-
-=======
->>>>>>> 95134779
 /****************************************************************
 ** Compositing
 *****************************************************************/
@@ -1845,15 +1425,9 @@
     land_view_mode = ColonyLandView::e_render_mode::_5x5;
   if( ColonyLandView::size_needed( land_view_mode ).h >
       max_landview_height )
-<<<<<<< HEAD
-    land_view_mode = LandView::e_render_mode::_3x3;
+    land_view_mode = ColonyLandView::e_render_mode::_3x3;
   auto land_view =
       LandView::create( ss, ts, colony, player, land_view_mode );
-=======
-    land_view_mode = ColonyLandView::e_render_mode::_3x3;
-  auto land_view = ColonyLandView::create( gui, player, colony(),
-                                           land_view_mode );
->>>>>>> 95134779
   g_composition.entities[e_colview_entity::land] =
       land_view.get();
   pos = g_composition.entities[e_colview_entity::title_bar]
