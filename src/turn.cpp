/****************************************************************
**turn.cpp
*
* Project: Revolution Now
*
* Created by dsicilia on 2018-08-31.
*
* Description: Main loop that processes a turn.
*
*****************************************************************/
#include "turn.hpp"

// Revolution Now
#include "co-combinator.hpp"
#include "co-wait.hpp"
#include "colony-mgr.hpp"
#include "colony-view.hpp"
#include "gui.hpp"
#include "harbor-units.hpp"
#include "harbor-view.hpp"
#include "interrupts.hpp"
#include "land-view.hpp"
#include "logger.hpp"
#include "map-edit.hpp"
#include "menu.hpp"
#include "on-map.hpp"
#include "orders.hpp"
#include "panel.hpp"
#include "plane-stack.hpp"
#include "plane.hpp"
#include "plow.hpp"
#include "road.hpp"
#include "save-game.hpp"
#include "sound.hpp"
#include "ts.hpp"
#include "turn-plane.hpp"
#include "unit.hpp"
#include "ustate.hpp"
#include "window.hpp"

// config
#include "config/unit-type.rds.hpp"

// ss
#include "ss/colonies.hpp"
#include "ss/players.hpp"
#include "ss/ss.hpp"
#include "ss/turn.rds.hpp"
#include "ss/units.hpp"

// Rds
#include "menu.rds.hpp"

// refl
#include "refl/to-str.hpp"

// base
#include "base/lambda.hpp"
#include "base/scope-exit.hpp"
#include "base/to-str-ext-std.hpp"

// base-util
#include "base-util/algo.hpp"

// C++ standard library
#include <algorithm>
#include <deque>
#include <queue>

using namespace std;

namespace rn {

struct IMapUpdater;

namespace {

/****************************************************************
** Global State
*****************************************************************/
bool g_doing_eot = false;

// Globals relevant to end of turn.
namespace eot {

struct next_turn_t {};

using UserInput = base::variant< //
    e_menu_item,                 //
    LandViewPlayerInput_t,       //
    next_turn_t                  //
    >;

} // namespace eot

/****************************************************************
** Save-Game State
*****************************************************************/
NationTurnState new_nation_turn_obj( e_nation nat ) {
  return NationTurnState{
      .nation       = nat,
      .started      = false,
      .did_colonies = false,
      .did_units    = false, // FIXME: do we need this?
      .units        = {},
      .need_eot     = true,
  };
}

wait<> advance_time( IGui& gui, TurnTimePoint& time_point ) {
  if( time_point.year == 1600 &&
      time_point.season == e_season::spring )
    co_await gui.message_box(
        "Starting in the year @[H]1600@[] the time scale "
        "changes.  Henceforth there will be both a "
        "@[H]Spring@[] and a @[H]Fall@[] turn each year." );
  bool const two_turns = ( time_point.year >= 1600 );
  switch( time_point.season ) {
    case e_season::winter:
      // We're not currently supporting four seasons per year, so
      // just revert it to the spring/fall cycle.
      time_point.season = e_season::spring;
      break;
    case e_season::spring:
      if( two_turns ) {
        // Two seasons per year.
        time_point.season = e_season::fall;
      } else {
        // Stay in Spring and just go to the next year.
        ++time_point.year;
      }
      break;
    case e_season::summer:
      // We're not currently supporting four seasons per year, so
      // just revert it to the spring/fall cycle.
      time_point.season = e_season::fall;
      break;
    case e_season::fall:
      // Two seasons per year.
      time_point.season = e_season::spring;
      ++time_point.year;
      break;
  }
}

void reset_turn_obj( PlayersState const& players_state,
                     TurnState&          st ) {
  queue<e_nation> remainder;
  for( e_nation nation : refl::enum_values<e_nation> )
    if( players_state.players[nation].has_value() )
      remainder.push( nation );
  st.started   = false;
  st.nation    = nothing;
  st.remainder = std::move( remainder );
}

/****************************************************************
** Menu Handlers
*****************************************************************/
wait<bool> proceed_to_leave_game() { co_return true; }

wait<> menu_handler( Planes& planes, Player& player,
                     IMapUpdater&        map_updater,
                     LandViewState&      land_view_state,
                     UnitsState&         units_state,
                     TerrainState const& terrain_state,
                     IGui& gui, e_menu_item item ) {
  switch( item ) {
    case e_menu_item::exit: {
      if( co_await proceed_to_leave_game() )
        throw game_quit_interrupt{};
      break;
    }
    case e_menu_item::save: {
      if( auto res = save_game( 0 ); !res ) {
        co_await gui.message_box(
            "There was a problem saving the game." );
        lg.error( "failed to save game: {}", res.error() );
      } else {
        co_await gui.message_box( fmt::format(
            "Successfully saved game to {}.", res ) );
        lg.info( "saved game to {}.", res );
      }
      break;
    }
    case e_menu_item::load: {
      if( co_await proceed_to_leave_game() )
        throw game_load_interrupt{};
      break;
    }
    case e_menu_item::revolution: {
      ChoiceConfig config{
          .msg     = "Declare Revolution?",
          .options = {
              { .key = "no", .display_name = "Not Yet..." },
              { .key          = "yes",
                .display_name = "Give me liberty or give me "
                                "death!" } } };
      string answer = co_await gui.choice( config );
      co_await gui.message_box( "You selected: {}", answer );
      break;
    }
    case e_menu_item::harbor_view: {
      co_await show_harbor_view( planes, player, units_state,
                                 terrain_state,
                                 /*selected_unit=*/nothing );
      break;
    }
    case e_menu_item::map_editor: {
      // Need to co_await so that the map_updater stays
      // alive.
      co_await run_map_editor( planes, map_updater,
                               land_view_state, terrain_state,
                               /*standalone_mode=*/false );
      break;
    }
    default: {
      FATAL( "Not supposed to be handling menu item {} here.",
             item );
    }
  }
}

wait<e_menu_item> wait_for_menu_selection(
    MenuPlane& menu_plane ) {
  TurnPlane turn_plane( menu_plane );
  co_return co_await turn_plane.next_menu_action();
}

/****************************************************************
** Helpers
*****************************************************************/
// If the element is present in the deque then it will be erased.
// The function will return true if the value was found (and
// erased). This will erase multiple instances of the element if
// there are multiple in the queue. Note that this is order N.
bool erase_from_deque_if_present( deque<UnitId>& q, UnitId id ) {
  bool found = false;
  while( true ) {
    auto it = find( q.begin(), q.end(), id );
    if( it == q.end() ) break;
    found = true;
    q.erase( it );
  }
  return found;
}

void prioritize_unit( deque<UnitId>& q, UnitId id ) {
  erase_from_deque_if_present( q, id );
  q.push_front( id );
}

// We use movement points for all units to track whether they've
// been advanced this turn, even for those that are not on the
// map. That is so that we don't have to introduce another piece
// of state to track that.
void finish_turn( UnitId id ) {
  unit_from_id( id ).forfeight_mv_points();
}

[[nodiscard]] bool finished_turn( UnitId id ) {
  return unit_from_id( id ).mv_pts_exhausted();
}

bool should_remove_unit_from_queue( UnitId id ) {
  Unit& unit = unit_from_id( id );
  if( finished_turn( id ) ) return true;
  switch( unit.orders() ) {
    case e_unit_orders::fortified: return true;
    case e_unit_orders::fortifying: return true;
    case e_unit_orders::sentry: return true;
    case e_unit_orders::road: return false;
    case e_unit_orders::plow: return false;
    case e_unit_orders::none: return false;
  }
}

// Get all units in the eight squares that surround coord.
vector<UnitId> surrounding_units( Coord const& coord ) {
  vector<UnitId> res;
  for( e_direction d : refl::enum_values<e_direction> )
    for( auto id : units_from_coord( coord.moved( d ) ) )
      res.push_back( id );
  return res;
}

// See if `unit` needs to be unsentry'd due to surrounding for-
// eign units.
void try_unsentry_unit( Unit& unit ) {
  if( unit.orders() != e_unit_orders::sentry ) return;
  // Don't use the "indirect" version here because we don't want
  // to e.g. wake up units that are sentry'd on ships.
  maybe<Coord> loc = coord_for_unit( unit.id() );
  if( !loc.has_value() ) return;
  for( UnitId id : surrounding_units( *loc ) ) {
    if( unit_from_id( id ).nation() != unit.nation() ) {
      unit.clear_orders();
      return;
    }
  }
}

void fortify_units( Unit& unit ) {
  if( unit.orders() != e_unit_orders::fortifying ) return;
  unit.fortify();
}

// See if any foreign units in the vicinity of src_id need to be
// unsentry'd.
void unsentry_surroundings( UnitId src_id ) {
  Unit& src_unit = unit_from_id( src_id );
  Coord src_loc  = coord_for_unit_indirect_or_die( src_id );
  for( UnitId id : surrounding_units( src_loc ) ) {
    Unit& unit = unit_from_id( id );
    if( unit.orders() != e_unit_orders::sentry ) continue;
    if( unit.nation() == src_unit.nation() ) continue;
    unit.clear_orders();
  }
}

vector<UnitId> units_all( UnitsState const& units_state,
                          e_nation          n ) {
  vector<UnitId> res;
  res.reserve( units_state.all().size() );
  for( auto const& p : units_state.all() )
    if( n == p.second.unit.nation() ) res.push_back( p.first );
  return res;
}

// Apply a function to all units. The function may mutate the
// units.
void map_all_units( UnitsState& units_state,
                    base::function_ref<void( Unit& )> func ) {
  for( auto& p : units_state.all() )
    func( units_state.unit_for( p.first ) );
}

// This will map only over those that haven't yet moved this
// turn.
void map_active_units( UnitsState& units_state, e_nation nation,
                       base::function_ref<void( Unit& )> func ) {
  for( auto& p : units_state.all() ) {
    Unit& unit = units_state.unit_for( p.first );
    if( unit.mv_pts_exhausted() ) continue;
    if( unit.nation() == nation ) func( unit );
  }
}

/****************************************************************
** Processing Player Input (End of Turn).
*****************************************************************/
namespace eot {

wait<> process_player_input( e_menu_item item, ColoniesState&,
                             IGui& gui, IMapUpdater& map_updater,
                             LandViewState& land_view_state,
                             Planes& planes, Player& player,
                             TerrainState const& terrain_state,
                             UnitsState&         units_state ) {
  // In the future we might need to put logic here that is spe-
  // cific to the end-of-turn, but for now this is sufficient.
  return menu_handler( planes, player, map_updater,
                       land_view_state, units_state,
                       terrain_state, gui, item );
}

wait<> process_player_input( LandViewPlayerInput_t const& input,
                             ColoniesState& colonies_state,
                             IGui&, IMapUpdater&     map_updater,
                             LandViewState&, Planes& planes,
                             Player&             player,
                             TerrainState const& terrain_state,
                             UnitsState&         units_state ) {
  switch( input.to_enum() ) {
    using namespace LandViewPlayerInput;
    case e::colony: {
      co_await show_colony_view(
          planes,
          colonies_state.colony_for( input.get<colony>().id ),
          terrain_state, units_state, colonies_state, player,
          map_updater );
      break;
    }
    default: break;
  }
}

wait<> process_player_input( next_turn_t, ColoniesState&, IGui&,
                             IMapUpdater&, LandViewState&,
                             Planes&, Player&,
                             TerrainState const&, UnitsState& ) {
  lg.debug( "end of turn button clicked." );
  co_return;
}

wait<> process_inputs(
    PanelPlane& panel_plane, MenuPlane& menu_plane,
    LandViewPlane& land_view_plane, Planes& planes, IGui& gui,
    ColoniesState& colonies_state, UnitsState& units_state,
    IMapUpdater& map_updater, LandViewState& land_view_state,
    TerrainState const& terrain_state, Player& player ) {
  land_view_plane.landview_reset_input_buffers();
  while( true ) {
    auto wait_for_button =
        co::fmap( [] λ( next_turn_t{} ),
                  panel_plane.wait_for_eot_button_click() );
    // The reason that we want to use co::first here instead of
    // interleaving the three streams is because as soon as one
    // becomes ready (and we start processing it) we want all the
    // others to be automatically be cancelled, which will have
    // the effect of disabling further input on them (e.g., dis-
    // abling menu items), which is what we want for a good user
    // experience.
    UserInput command = co_await co::first(            //
        wait_for_menu_selection( menu_plane ),         //
        land_view_plane.landview_eot_get_next_input(), //
        std::move( wait_for_button )                   //
    );
    co_await rn::visit(
        command,
        LC( process_player_input(
            _, colonies_state, gui, map_updater, land_view_state,
            planes, player, terrain_state, units_state ) ) );
    if( command.holds<next_turn_t>() ||
        command.get_if<LandViewPlayerInput_t>()
            .fmap( L( _.template holds<
                      LandViewPlayerInput::next_turn>() ) )
            .is_value_truish() )
      co_return;
  }
}

} // namespace eot

wait<> end_of_turn(
    PanelPlane& panel_plane, MenuPlane& menu_plane,
    LandViewPlane& land_view_plane, Planes& planes, IGui& gui,
    ColoniesState& colonies_state, UnitsState& units_state,
    IMapUpdater& map_updater, LandViewState& land_view_state,
    TerrainState const& terrain_state, Player& player ) {
  SCOPED_SET_AND_CHANGE( g_doing_eot, true, false );
  return eot::process_inputs(
      panel_plane, menu_plane, land_view_plane, planes, gui,
      colonies_state, units_state, map_updater, land_view_state,
      terrain_state, player );
}

/****************************************************************
** Processing Player Input (During Turn).
*****************************************************************/
wait<> process_player_input(
    UnitId, e_menu_item item, IMapUpdater& map_updater,
    IGui& gui, Player& player, NationTurnState&,
    TerrainState const& terrain_state, UnitsState& units_state,
    ColoniesState&, SettingsState const&, LandViewPlane&,
    Planes& planes, LandViewState& land_view_state ) {
  // In the future we might need to put logic here that is spe-
  // cific to the mid-turn scenario, but for now this is suffi-
  // cient.
  return menu_handler( planes, player, map_updater,
                       land_view_state, units_state,
                       terrain_state, gui, item );
}

wait<> process_player_input(
    UnitId id, LandViewPlayerInput_t const& input,
    IMapUpdater& map_updater, IGui& gui, Player& player,
    NationTurnState&    nat_turn_st,
    TerrainState const& terrain_state, UnitsState& units_state,
    ColoniesState& colonies_state, SettingsState const& settings,
    LandViewPlane& land_view_plane, Planes& planes,
    LandViewState& ) {
  auto& st = nat_turn_st;
  auto& q  = st.units;
  switch( input.to_enum() ) {
    using namespace LandViewPlayerInput;
    case e::next_turn: {
      // The land view should never send us a 'next turn' command
      // when we are not at the end of a turn.
      SHOULD_NOT_BE_HERE;
    }
    case e::colony: {
      co_await show_colony_view(
          planes,
          colonies_state.colony_for( input.get<colony>().id ),
          terrain_state, units_state, colonies_state, player,
          map_updater );
      break;
    }
    // We have some orders for the current unit.
    case e::give_orders: {
      auto& orders = input.get<give_orders>().orders;
      if( orders.holds<orders::wait>() ) {
        // Just remove it form the queue, and it'll get picked up
        // in the next iteration. We don't want to push this unit
        // onto the back of the queue since that will cause it to
        // appear multiple times in the queue, which is actually
        // OK, but not ideal from a UX perspective because it
        // will cause the unit to ask for orders multiple times
        // during a single cycle of "wait" commands, i.e., the
        // user just pressing "wait" through all of the available
        // units. FIXME: this may still not be working ideally,
        // since it can still theoretically cause the same unit
        // to ask for orders twice in a row, if for example some
        // units were prioritized (effectively rearranging the
        // order of the queue, then the player hits wait a few
        // times, then the last unit to ask for orders happens to
        // be the first in the queue on the next round. I think
        // this will probably only happen when there are only a
        // few active units, but it is quite noticeable in that
        // situation and would be nice to fix if possible (though
        // it may be nontrivial) since it causes a weird user ex-
        // perience when it happens.
        CHECK( q.front() == id );
        q.pop_front();
        break;
      }
      if( orders.holds<orders::forfeight>() ) {
        unit_from_id( id ).forfeight_mv_points();
        break;
      }

      unique_ptr<OrdersHandler> handler = orders_handler(
          id, orders, &map_updater, gui, player, terrain_state,
          units_state, colonies_state, settings, land_view_plane,
          planes );
      CHECK( handler );
      Coord old_loc    = coord_for_unit_indirect_or_die( id );
      auto  run_result = co_await handler->run();

      // If we suspended at some point during the above process
      // (apart from animations), then that probably means that
      // the user was presented with a prompt, in which case it
      // seems like a good idea to clear the input buffers for an
      // intuitive user experience.
      if( run_result.suspended ) {
        lg.debug( "clearing land-view input buffers." );
        land_view_plane.landview_reset_input_buffers();
      }
      if( !run_result.order_was_run ) break;
      // !! The unit may no longer exist at this point, e.g. if
      // they were disbanded or if they lost a battle to the na-
      // tives.

      // If the unit still exists, check if it has moved squares
      // in any fashion, and if so then wake up any foreign sen-
      // try'd neighbors.
      if( units_state.exists( id ) ) {
        maybe<Coord> new_loc = coord_for_unit_indirect( id );
        if( new_loc && *new_loc != old_loc )
          unsentry_surroundings( id );
      }

      for( auto id : handler->units_to_prioritize() )
        prioritize_unit( q, id );
      break;
    }
    case e::prioritize: {
      auto& val = input.get<prioritize>();
      // Move some units to the front of the queue.
      auto prioritize = val.units;
      erase_if( prioritize, finished_turn );
      auto orig_size = val.units.size();
      auto curr_size = prioritize.size();
      CHECK( curr_size <= orig_size );
      if( curr_size == 0 )
        co_await gui.message_box(
            "The selected unit(s) have already moved this "
            "turn." );
      else if( curr_size < orig_size )
        co_await gui.message_box(
            "Some of the selected units have already moved this "
            "turn." );
      for( UnitId id_to_add : prioritize )
        prioritize_unit( q, id_to_add );
      break;
    }
  }
}

wait<LandViewPlayerInput_t> landview_player_input(
    LandViewPlane& land_view_plane, NationTurnState& nat_turn_st,
    UnitsState const& units_state, UnitId id ) {
  LandViewPlayerInput_t response;
  if( auto maybe_orders = pop_unit_orders( id ) ) {
    response = LandViewPlayerInput::give_orders{
        .orders = *maybe_orders };
  } else {
    lg.debug( "asking orders for: {}",
              debug_string( units_state, id ) );
    nat_turn_st.need_eot = false;
    response =
        co_await land_view_plane.landview_get_next_input( id );
  }
  co_return response;
}

wait<> query_unit_input(
    UnitId id, IMapUpdater& map_updater, IGui& gui,
    Player& player, NationTurnState& nat_turn_st,
    TerrainState const& terrain_state, UnitsState& units_state,
    ColoniesState& colonies_state, SettingsState const& settings,
    LandViewPlane& land_view_plane, Planes& planes,
    MenuPlane& menu_plane, LandViewState& land_view_state ) {
  auto command = co_await co::first(
      wait_for_menu_selection( menu_plane ),
      landview_player_input( land_view_plane, nat_turn_st,
                             units_state, id ) );
  co_await overload_visit( command, [&]( auto const& action ) {
    return process_player_input(
        id, action, map_updater, gui, player, nat_turn_st,
        terrain_state, units_state, colonies_state, settings,
        land_view_plane, planes, land_view_state );
  } );
  // A this point we should return because we want to in general
  // allow for the possibility and any action executed above
  // might affect the status of the unit asking for orders, and
  // so returning will cause the unit to be re-examined.
}

/****************************************************************
** Advancing Units.
*****************************************************************/
// Returns true if the unit needs to ask the user for input.
wait<bool> advance_unit( Planes&              planes,
                         LandViewPlane&       land_view_plane,
                         UnitsState&          units_state,
                         ColoniesState const& colonies_state,
                         TerrainState const&  terrain_state,
                         SettingsState const& settings,
                         Player& player, IGui& gui,
                         IMapUpdater& map_updater, UnitId id ) {
  CHECK( !should_remove_unit_from_queue( id ) );
  Unit& unit = units_state.unit_for( id );

  if( unit.orders() == e_unit_orders::road ) {
    perform_road_work( units_state, terrain_state, map_updater,
                       unit );
    if( unit.composition()[e_unit_inventory::tools] == 0 ) {
      CHECK( unit.orders() == e_unit_orders::none );
      co_await land_view_plane.landview_ensure_visible( id );
      co_await gui.message_box(
          "Our pioneer has exhausted all of its tools." );
    }
    co_return( unit.orders() != e_unit_orders::road );
  }

  if( unit.orders() == e_unit_orders::plow ) {
    perform_plow_work( units_state, terrain_state, map_updater,
                       unit );
    if( unit.composition()[e_unit_inventory::tools] == 0 ) {
      CHECK( unit.orders() == e_unit_orders::none );
      co_await land_view_plane.landview_ensure_visible( id );
      // TODO: if we were clearing a forest then we should pick a
      // colony in the vicinity and add a certain amount of
      // lumber to it (see strategy guide for formula) and give a
      // message to the user.
      co_await gui.message_box(
          "Our pioneer has exhausted all of its tools." );
    }
    co_return( unit.orders() != e_unit_orders::plow );
  }

  if( is_unit_in_port( units_state, id ) ) {
    finish_turn( id );
    co_return false; // do not ask for orders.
  }

  // If it is a ship on the high seas then advance it. If it has
  // arrived in the old world then jump to the old world screen.
  if( is_unit_inbound( units_state, id ) ||
      is_unit_outbound( units_state, id ) ) {
    e_high_seas_result res = advance_unit_on_high_seas(
        terrain_state, units_state, player, id );
    switch( res ) {
      case e_high_seas_result::still_traveling:
        finish_turn( id );
        co_return false; // do not ask for orders.
      case e_high_seas_result::arrived_in_new_world: {
        lg.debug( "unit has arrived in new world." );
        maybe<Coord> dst_coord = find_new_world_arrival_square(
            units_state, colonies_state, terrain_state, player,
            units_state.harbor_view_state_of( id ) );
        if( !dst_coord.has_value() ) {
          co_await gui.message_box(
              "Unfortunately, while our @[H]{}@[] has arrived "
              "in the new world, there are no appropriate water "
              "squares on which to place it.  We will try again "
              "next turn.",
              units_state.unit_for( id ).desc().name );
          finish_turn( id );
          break;
        }
        units_state.unit_for( id ).clear_orders();
        maybe<UnitDeleted> unit_deleted =
            co_await unit_to_map_square(
                units_state, terrain_state, player, settings,
                gui, map_updater, id, *dst_coord );
        // There are no LCR tiles on water squares.
        CHECK( !unit_deleted.has_value() );
        unsentry_surroundings( id );
        co_return true; // needs to ask for orders.
      }
      case e_high_seas_result::arrived_in_harbor: {
        lg.debug( "unit has arrived in old world." );
        finish_turn( id );
        co_await show_harbor_view( planes, player, units_state,
                                   terrain_state, id );
        co_return false; // do not ask for orders.
      }
    }
  }

  if( !is_unit_on_map_indirect( id ) ) {
    finish_turn( id );
    co_return false;
  }

  // Unit needs to ask for orders.
  co_return true;
}

wait<> units_turn_one_pass(
    Planes& planes, MenuPlane& menu_plane,
    LandViewPlane& land_view_plane, IMapUpdater& map_updater,
    IGui& gui, Player& player, NationTurnState& nat_turn_st,
    TerrainState const& terrain_state, UnitsState& units_state,
    ColoniesState& colonies_state, SettingsState const& settings,
    LandViewState& land_view_state, deque<UnitId>& q ) {
  while( !q.empty() ) {
    // lg.trace( "q: {}", q );
    UnitId id = q.front();
    // We need this check because units can be added into the
    // queue in this loop by user input. Also, the very first
    // check that we must do needs to be to check if the unit
    // still exists, which it might not if e.g. it was disbanded.
    if( !units_state.exists( id ) ||
        should_remove_unit_from_queue( id ) ) {
      q.pop_front();
      continue;
    }

    bool should_ask = co_await advance_unit(
        planes, land_view_plane, units_state, colonies_state,
        terrain_state, settings, player, gui, map_updater, id );
    if( !should_ask ) {
      q.pop_front();
      continue;
    }

    // We have a unit that needs to ask the user for orders. This
    // will open things up to player input not only to the unit
    // that needs orders, but to all units on the map, and will
    // update the queue with any changes that result. This func-
    // tion will return on any player input (e.g. clearing the
    // orders of another unit) and so we might need to circle
    // back to this line a few times in this while loop until we
    // get the order for the unit in question (unless the player
    // activates another unit).
    co_await query_unit_input(
        id, map_updater, gui, player, nat_turn_st, terrain_state,
        units_state, colonies_state, settings, land_view_plane,
        planes, menu_plane, land_view_state );
    // !! The unit may no longer exist at this point, e.g. if
    // they were disbanded or if they lost a battle to the na-
    // tives.
  }
}

wait<> units_turn( Planes& planes, MenuPlane& menu_plane,
                   LandViewPlane& land_view_plane,
                   IMapUpdater& map_updater, IGui& gui,
                   Player& player, NationTurnState& nat_turn_st,
                   TerrainState const&  terrain_state,
                   UnitsState&          units_state,
                   ColoniesState&       colonies_state,
                   SettingsState const& settings,
                   LandViewState&       land_view_state ) {
  auto& st = nat_turn_st;
  auto& q  = st.units;

  // Unsentry any units that are sentried but have foreign units
  // in an adjacent square. FIXME: move this to the the function
  // that is called to put a unit on a new map square.
  map_active_units( units_state, st.nation, try_unsentry_unit );

  // Any units that are in the "fortifying" state at the start of
  // their turn get "promoted" for the "fortified" status, which
  // means they are actually fortified and get those benefits. We
  // only do this to the active units, i.e. the ones that still
  // have movement points. The reason for this is so that if we
  // save the game just after hitting 'F' on a unit, then reload
  // it, we won't (incorrectly) try to transition the unit to the
  // "fortified" state. Instead we will (correctly) do so on the
  // following turn.
  //
  // FIXME: it is probably better put this into a dedicated func-
  // tion that will run only once at the start of each turn, re-
  // gardless of save/load patterns. Then we could just map over
  // all of this nation's units without worrying about whether
  // they are active or not (and also by the way it is not good
  // to begin with that we have to rely on the movement points
  // indicator for this because it ideally should be an arbitrary
  // game logic decision as to whether a unit's movement points
  // get consumed when they initiate a fortify). Maybe we could
  // go even further an implement a general mechanism for holding
  // the state of the turn in serialized form so that we don't
  // rely on a bunch of ad hoc bool flags.
  map_active_units( units_state, st.nation, fortify_units );

  // Here we will keep reloading all of the units (that still
  // need to move) and making passes over them in order make sure
  // that we systematically get to all units that need to move
  // this turn, including the ones that were activated during the
  // turn. For example, during the course of moving units, the
  // user might activate a unit in the land view, or they might
  // open a colony view and active units there, or a new unit
  // might be created, etc. There are many ways that this can
  // happen, and this will ensure that we get to all of those
  // units in a systematic way without having to handle each sit-
  // uation specially.
  //
  // That said, we also need this to work right when there are
  // already some units in the queue on the first iteration, as
  // would be the case just after deserialization.
  while( true ) {
    co_await units_turn_one_pass(
        planes, menu_plane, land_view_plane, map_updater, gui,
        player, nat_turn_st, terrain_state, units_state,
        colonies_state, settings, land_view_state, q );
    CHECK( q.empty() );
    // Refill the queue.
    auto units = units_all( units_state, st.nation );
    util::sort_by_key( units, []( auto id ) { return id; } );
    erase_if( units, should_remove_unit_from_queue );
    if( units.empty() ) co_return;
    for( UnitId id : units ) q.push_back( id );
  }
}

/****************************************************************
** Per-Colony Turn Processor
*****************************************************************/
wait<> colonies_turn( LandViewPlane&       land_view_plane,
                      SettingsState const& settings,
                      UnitsState&          units_state,
                      TerrainState const&  terrain_state,
                      Player&              player,
                      ColoniesState&       colonies_state,
                      IMapUpdater& map_updater, IGui& gui,
                      Planes& planes ) {
  co_await evolve_colonies_for_player(
      land_view_plane, colonies_state, settings, units_state,
      terrain_state, player, map_updater, gui, planes );
}

/****************************************************************
** Per-Nation Turn Processor
*****************************************************************/
wait<> nation_turn(
    PanelPlane& panel_plane, MenuPlane& menu_plane,
    LandViewPlane& land_view_plane, Player& player,
    NationTurnState&    nat_turn_st,
    TerrainState const& terrain_state, UnitsState& units_state,
    SettingsState const& settings, PlayersState&,
    ColoniesState& colonies_state, IMapUpdater& map_updater,
    IGui& gui, Planes& planes, LandViewState& land_view_state ) {
  auto& st = nat_turn_st;

  if( !player.human ) co_return; // TODO: Until we have AI.

  // Starting.
  if( !st.started ) {
    print_bar( '-', fmt::format( "[ {} ]", st.nation ) );
    st.started = true;
  }

  // Colonies.
  if( !st.did_colonies ) {
    co_await colonies_turn(
        land_view_plane, settings, units_state, terrain_state,
        player, colonies_state, map_updater, gui, planes );
    st.did_colonies = true;
  }

  if( !st.did_units ) {
    co_await units_turn(
        planes, menu_plane, land_view_plane, map_updater, gui,
        player, st, terrain_state, units_state, colonies_state,
        settings, land_view_state );
    st.did_units = true;
  }
  CHECK( st.units.empty() );

  // Ending.
  if( st.need_eot )
    // FIXME: in the original game, a unit that hasn't moved this
    // turn (say, one that has remained fortified) can be acti-
    // vated and moved during the end of turn. Then after it
    // moves the turn will end with no end-of-turn (although
    // other units can be activated while the first one is blink-
    // ing, in which case they can move as well). This should not
    // be to difficult to implement (and might actually simplify
    // some of the land-view logic in eliminating the distinction
    // between end of turn and mid-turn in unit selection); any
    // units that still have movement points remaining can be se-
    // lected, then we just go back into the units_turn to
    // process them. We can do that here just once, because we
    // know that after that process is over a) the turn will end,
    // and b) we won't need an end-of-turn state, because the
    // user has already had one.
    co_await end_of_turn(
        panel_plane, menu_plane, land_view_plane, planes, gui,
        colonies_state, units_state, map_updater,
        land_view_state, terrain_state, player );
}

/****************************************************************
** Turn Processor
*****************************************************************/
wait<> next_turn(
    PanelPlane& panel_plane, MenuPlane& menu_plane,
    LandViewPlane& land_view_plane, PlayersState& players_state,
    TerrainState const& terrain_state, UnitsState& units_state,
    SettingsState const& settings, TurnState& turn_state,
    ColoniesState& colonies_state, IMapUpdater& map_updater,
    IGui& gui, Planes& planes, LandViewState& land_view_state ) {
  land_view_plane.landview_start_new_turn();
  auto& st = turn_state;

  // Starting.
  if( !st.started ) {
    print_bar( '=', "[ Starting Turn ]" );
    map_all_units( units_state,
                   []( Unit& unit ) { unit.new_turn(); } );
    reset_turn_obj( players_state, st );
    st.started = true;
  }

  // Body.
  if( st.nation.has_value() ) {
    UNWRAP_CHECK( player,
                  players_state.players[st.nation->nation] );
    co_await nation_turn(
        panel_plane, menu_plane, land_view_plane, player,
        *st.nation, terrain_state, units_state, settings,
        players_state, colonies_state, map_updater, gui, planes,
        land_view_state );
    st.nation.reset();
  }

  while( !st.remainder.empty() ) {
    st.nation = new_nation_turn_obj( st.remainder.front() );
    st.remainder.pop();
    UNWRAP_CHECK( player,
                  players_state.players[st.nation->nation] );
    co_await nation_turn(
        panel_plane, menu_plane, land_view_plane, player,
        *st.nation, terrain_state, units_state, settings,
        players_state, colonies_state, map_updater, gui, planes,
        land_view_state );
    st.nation.reset();
  }

  reset_turn_obj( players_state, st );
  co_await advance_time( gui, st.time_point );
}

} // namespace

/****************************************************************
** Turn State Advancement
*****************************************************************/
<<<<<<< HEAD
wait<> turn_loop( SS& ss, TS& ts ) {
  while( true ) co_await next_turn( ss, ts );
=======
wait<> turn_loop( Planes& planes, PlayersState& players_state,
                  TerrainState const&  terrain_state,
                  LandViewState&       land_view_state,
                  UnitsState&          units_state,
                  SettingsState const& settings,
                  TurnState&           turn_state,
                  ColoniesState&       colonies_state,
                  IMapUpdater&         map_updater ) {
  WindowPlane   window_plane;
  RealGui       gui( window_plane );
  MenuPlane     menu_plane;
  LandViewPlane land_view_plane(
      menu_plane, window_plane, land_view_state, colonies_state,
      units_state, terrain_state, map_updater, gui );
  PanelPlane panel_plane( menu_plane );

  auto        popper = planes.new_group();
  PlaneGroup& group  = planes.back();
  group.push( land_view_plane );
  group.push( panel_plane );
  group.push( menu_plane );
  group.push( window_plane );

  // land_view_plane.zoom_out_full();

  while( true )
    co_await next_turn( panel_plane, menu_plane, land_view_plane,
                        players_state, terrain_state,
                        units_state, settings, turn_state,
                        colonies_state, map_updater, gui, planes,
                        land_view_state );
>>>>>>> 95134779
}

} // namespace rn<|MERGE_RESOLUTION|>--- conflicted
+++ resolved
@@ -971,42 +971,8 @@
 /****************************************************************
 ** Turn State Advancement
 *****************************************************************/
-<<<<<<< HEAD
 wait<> turn_loop( SS& ss, TS& ts ) {
   while( true ) co_await next_turn( ss, ts );
-=======
-wait<> turn_loop( Planes& planes, PlayersState& players_state,
-                  TerrainState const&  terrain_state,
-                  LandViewState&       land_view_state,
-                  UnitsState&          units_state,
-                  SettingsState const& settings,
-                  TurnState&           turn_state,
-                  ColoniesState&       colonies_state,
-                  IMapUpdater&         map_updater ) {
-  WindowPlane   window_plane;
-  RealGui       gui( window_plane );
-  MenuPlane     menu_plane;
-  LandViewPlane land_view_plane(
-      menu_plane, window_plane, land_view_state, colonies_state,
-      units_state, terrain_state, map_updater, gui );
-  PanelPlane panel_plane( menu_plane );
-
-  auto        popper = planes.new_group();
-  PlaneGroup& group  = planes.back();
-  group.push( land_view_plane );
-  group.push( panel_plane );
-  group.push( menu_plane );
-  group.push( window_plane );
-
-  // land_view_plane.zoom_out_full();
-
-  while( true )
-    co_await next_turn( panel_plane, menu_plane, land_view_plane,
-                        players_state, terrain_state,
-                        units_state, settings, turn_state,
-                        colonies_state, map_updater, gui, planes,
-                        land_view_state );
->>>>>>> 95134779
 }
 
 } // namespace rn