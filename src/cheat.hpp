--- conflicted
+++ resolved
@@ -18,13 +18,9 @@
 // Revolution Now
 #include "wait.hpp"
 
-// gs
-<<<<<<< HEAD
+// ss
+#include "ss/commodity.rds.hpp"
 #include "ss/unit-id.hpp"
-=======
-#include "gs/commodity.rds.hpp"
-#include "gs/unit-id.hpp"
->>>>>>> 95134779
 
 namespace rn {
 
